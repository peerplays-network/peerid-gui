--- conflicted
+++ resolved
@@ -5,13 +5,9 @@
   DEV_API_ROUTE,
   PRODUCTION_API_ROUTE,
   DEV_BASE_ROUTE,
-<<<<<<< HEAD
-  PRODUCTION_BASE_ROUTE
-=======
   PRODUCTION_BASE_ROUTE,
   BLOCKCHAIN_USE_TESTNET,
   BLOCKCHAIN_ENDPOINTS
->>>>>>> cbc2f30b
 } = process.env;
 
 /**
@@ -64,8 +60,6 @@
    * @memberof Config
    */
   supportedPlatforms: ['google', 'facebook', 'peerplays', 'discord'],
-<<<<<<< HEAD
-=======
   /**
    * Specifies how many results are returned when calling get all users.
    *
@@ -86,7 +80,6 @@
    * @memberof Config
    */
   elizabethEndpoints: BLOCKCHAIN_ENDPOINTS.replace(' ', '').split(','),
->>>>>>> cbc2f30b
 
   /**
    * Represents the base uri.
