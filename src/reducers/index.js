--- conflicted
+++ resolved
@@ -5,11 +5,8 @@
 import ModalReducer from './ModalReducer';
 import AccountReducer from './AccountReducer';
 import ErrorBoxReducer from './ErrorBoxReducer';
-<<<<<<< HEAD
-=======
 import PeerplaysReducer from './PeerplaysReducer';
 import navReducer from './navReducer'
->>>>>>> cbc2f30b
 
 export default (history) => combineReducers({
   router: connectRouter(history),
@@ -17,12 +14,8 @@
   app: AppReducer,
   modal: ModalReducer,
   profiles: AccountReducer,
-<<<<<<< HEAD
-  errorBox: ErrorBoxReducer
-=======
   errorBox: ErrorBoxReducer,
   peerplays: PeerplaysReducer,
   nav: navReducer
 
->>>>>>> cbc2f30b
 });